--- conflicted
+++ resolved
@@ -130,7 +130,6 @@
             server_items_per_page = 100
     except ValueError:
         server_items_per_page = 100
-<<<<<<< HEAD
     
     # Try to get cached data first
     try:
@@ -151,9 +150,6 @@
     except ImportError:
         pass  # Fall back to non-cached version
         
-=======
-
->>>>>>> bc0fb286
     # Start with all employees, using optimized queries
     employees_query = Employee.objects.select_related("card_number").all()
 
@@ -197,7 +193,6 @@
     # Get the employee list - we need to materialize the queryset here
     # because we need to apply status filtering and card sorting in Python
     all_employees = list(employees_query)
-<<<<<<< HEAD
     
     # Bulk cache employee statuses to improve performance
     try:
@@ -205,10 +200,7 @@
         bulk_cache_employee_statuses(employee_ids)
     except (ImportError, NameError):
         pass  # Ignore if caching not available
-    
-=======
-
->>>>>>> bc0fb286
+
     # Apply status filtering in Python since it's a calculated property
     if status_filter == "in":
         all_employees = [
