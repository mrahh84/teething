--- conflicted
+++ resolved
@@ -277,7 +277,6 @@
             background-color: #f8d7da;
             color: #721c24;
         }
-<<<<<<< HEAD
         
         .status-processing {
             background-color: #fff3cd;
@@ -290,9 +289,6 @@
             to { opacity: 1; }
         }
         
-=======
-
->>>>>>> bc0fb286
         .pagination {
             display: flex;
             justify-content: space-between;
