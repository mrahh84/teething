--- conflicted
+++ resolved
@@ -366,11 +366,7 @@
         ).order_by('timestamp').first()
         
         if clock_in_event:
-<<<<<<< HEAD
-            # Convert UTC timestamp to local timezone before extracting time
-=======
             # Convert to local timezone before extracting time
->>>>>>> 2127a46e
             local_timestamp = timezone.localtime(clock_in_event.timestamp)
             return local_timestamp.time()
         return None
@@ -397,11 +393,7 @@
         ).order_by('timestamp').last()
         
         if clock_out_event:
-<<<<<<< HEAD
-            # Convert UTC timestamp to local timezone before extracting time
-=======
             # Convert to local timezone before extracting time
->>>>>>> 2127a46e
             local_timestamp = timezone.localtime(clock_out_event.timestamp)
             return local_timestamp.time()
         return None
